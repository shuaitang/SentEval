# Copyright (c) 2017-present, Facebook, Inc.
# All rights reserved.
#
# This source code is licensed under the license found in the
# LICENSE file in the root directory of this source tree.
#

<<<<<<< HEAD
import sys
import os
=======
from __future__ import absolute_import, division, unicode_literals

import sys, os
>>>>>>> e3f035a3
import torch
from exutil import dotdict
import logging


# Set PATHs
GLOVE_PATH = 'glove/glove.840B.300d.txt'
PATH_SENTEVAL = '../senteval'
PATH_TO_DATA = '../data/senteval_data/'
MODEL_PATH = 'infersent.allnli.pickle'

assert os.path.isfile(MODEL_PATH) and os.path.isfile(GLOVE_PATH), \
    'Set MODEL and GloVe PATHs'

# import senteval
sys.path.insert(0, PATH_SENTEVAL)
import senteval


def prepare(params, samples):
<<<<<<< HEAD
    params.infersent.build_vocab([' '.join(s) for s in samples],
                                 tokenize=False)

=======
    params.infersent.build_vocab([' '.join(s) for s in samples], tokenize=False)
>>>>>>> e3f035a3

def batcher(params, batch):
    # batch contains list of words
    sentences = [' '.join(s) for s in batch]
<<<<<<< HEAD
    embeddings = params.infersent.encode(sentences, bsize=params.batch_size,
                                         tokenize=False)
    return embeddings

=======
    embeddings = params.infersent.encode(sentences, bsize=params.batch_size, tokenize=False)
    return embeddings


>>>>>>> e3f035a3

"""
Evaluation of trained model on Transfer Tasks (SentEval)
"""

# define transfer tasks
transfer_tasks = ['MR', 'CR', 'SUBJ', 'MPQA', 'SST', 'TREC',
                  'SICKRelatedness', 'SICKEntailment', 'MRPC', 'STS14']

# define senteval params
params_senteval = dotdict({'usepytorch': True, 'task_path': PATH_TO_DATA,
                           'seed': 1111, 'kfold': 5})

# Set up logger
logging.basicConfig(format='%(asctime)s : %(message)s', level=logging.DEBUG)

if __name__ == "__main__":
    # Load model
    params_senteval.infersent = torch.load(MODEL_PATH)
    params_senteval.infersent.set_glove_path(GLOVE_PATH)

    se = senteval.SentEval(params_senteval, batcher, prepare)
    results_transfer = se.eval(transfer_tasks)

    print(results_transfer)<|MERGE_RESOLUTION|>--- conflicted
+++ resolved
@@ -5,14 +5,10 @@
 # LICENSE file in the root directory of this source tree.
 #
 
-<<<<<<< HEAD
+from __future__ import absolute_import, division, unicode_literals
+
 import sys
 import os
-=======
-from __future__ import absolute_import, division, unicode_literals
-
-import sys, os
->>>>>>> e3f035a3
 import torch
 from exutil import dotdict
 import logging
@@ -33,28 +29,17 @@
 
 
 def prepare(params, samples):
-<<<<<<< HEAD
     params.infersent.build_vocab([' '.join(s) for s in samples],
                                  tokenize=False)
 
-=======
-    params.infersent.build_vocab([' '.join(s) for s in samples], tokenize=False)
->>>>>>> e3f035a3
 
 def batcher(params, batch):
     # batch contains list of words
     sentences = [' '.join(s) for s in batch]
-<<<<<<< HEAD
     embeddings = params.infersent.encode(sentences, bsize=params.batch_size,
                                          tokenize=False)
     return embeddings
 
-=======
-    embeddings = params.infersent.encode(sentences, bsize=params.batch_size, tokenize=False)
-    return embeddings
-
-
->>>>>>> e3f035a3
 
 """
 Evaluation of trained model on Transfer Tasks (SentEval)
